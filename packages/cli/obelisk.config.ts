import { ObeliskConfig } from "@0xobelisk/common";

export const obeliskConfig = {
  name: "examples",
  description: "examples",
  systems: [
    "example_system",
  ],
  components: {
    single_column: "u64",
<<<<<<< HEAD
=======
    // Key - Struct value
>>>>>>> be62ead6
    multi_column: {
      valueSchema: {
        state: "vector<u8>",
        last_update_time: "u64",
      }
    },
<<<<<<< HEAD
    ephemeral: {
      ephemeral: true,
      valueSchema: "u64",
    },
=======
  },
  singletonComponents: {
    // Single value
>>>>>>> be62ead6
    single_value: {
      singleton: true,
      valueSchema: "u64",
      init: 1000
    },
    single_struct: {
      singleton: true,
      valueSchema: {
        admin: "address",
        fee: "vector<u8>",
      },
      init: {
        admin: "@0x1",
<<<<<<< HEAD
        fee: 100,
      }
=======
        fee: "vector[1,2,3,4]",
      },
>>>>>>> be62ead6
    },
  }
} as unknown as ObeliskConfig;<|MERGE_RESOLUTION|>--- conflicted
+++ resolved
@@ -8,26 +8,16 @@
   ],
   components: {
     single_column: "u64",
-<<<<<<< HEAD
-=======
-    // Key - Struct value
->>>>>>> be62ead6
     multi_column: {
       valueSchema: {
         state: "vector<u8>",
         last_update_time: "u64",
       }
     },
-<<<<<<< HEAD
     ephemeral: {
       ephemeral: true,
       valueSchema: "u64",
     },
-=======
-  },
-  singletonComponents: {
-    // Single value
->>>>>>> be62ead6
     single_value: {
       singleton: true,
       valueSchema: "u64",
@@ -41,13 +31,8 @@
       },
       init: {
         admin: "@0x1",
-<<<<<<< HEAD
         fee: 100,
       }
-=======
-        fee: "vector[1,2,3,4]",
-      },
->>>>>>> be62ead6
     },
   }
 } as unknown as ObeliskConfig;