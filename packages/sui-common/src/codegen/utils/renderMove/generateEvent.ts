import { BaseType, EventData, SchemaData, SchemaType } from '../../types';
import { formatAndWriteMove } from '../formatAndWrite';
import {
  getStructAttrsWithType,
  getStructAttrs,
  getStructTypes,
  getStructAttrsQuery
} from './common';

<<<<<<< HEAD

// account_not_found => AccountNotFound,
function toPascalCase(str: string): string {
	return str
		.split('_')
		.map(word => word.charAt(0).toUpperCase() + word.slice(1).toLowerCase())
		.join('');
=======
function capitalizeAndRemoveUnderscores(input: string): string {
  return input
    .split('_')
    .map((word, index) => {
      return index === 0
        ? word.charAt(0).toUpperCase() + word.slice(1).toLowerCase()
        : word.charAt(0).toUpperCase() + word.slice(1).toLowerCase();
    })
    .join('');
>>>>>>> b29097b6
}

function convertToSnakeCase(input: string): string {
  return input
    .replace(/([A-Z])/g, '_$1')
    .toLowerCase()
    .replace(/^_/, '');
}

function generateImport(projectName: string, data: Record<string, SchemaData> | null) {
  if (data != null) {
    const names = Object.keys(data);
    return names
      .map((name) => {
        return `use ${projectName}::${projectName}_${convertToSnakeCase(name)}::${name};`;
      })
      .join('\n');
  } else {
    return '';
  }
}

export async function generateSchemaEvent(
  projectName: string,
  data: Record<string, SchemaData> | null,
  events: Record<string, EventData>,
  path: string
) {
  console.log('\n📦 Starting Schema Event Generation...');
  for (const key of Object.keys(events)) {
    const name = key;
    const fields = events[key];
    console.log(`     └─ Generating ${name} event: ${fields}`);

<<<<<<< HEAD
				let	code = `module ${projectName}::${projectName}_${name}_event {
=======
    let code = `module ${projectName}::${projectName}_${convertToSnakeCase(name)}_event {
>>>>>>> b29097b6
						use sui::event;
						use std::ascii::String;
						${generateImport(projectName, data)}

                        public struct ${toPascalCase(name)}Event has copy, drop {
                                ${getStructAttrsWithType(fields as Record<string, string>)}
                        }

                        public fun new(${getStructAttrsWithType(fields as Record<string, string>)}): ${toPascalCase(name)}Event {
                               ${toPascalCase(name)}Event {
                                   ${getStructAttrs(fields as Record<string, string>)}
                               }
                        }
                        }`;
<<<<<<< HEAD
				await formatAndWriteMove(
					code,
					`${path}/contracts/${projectName}/sources/codegen/data/${name}_event.move`,
					'formatAndWriteMove'
				);
			}
=======
    await formatAndWriteMove(
      code,
      `${path}/contracts/${projectName}/sources/codegen/data/${convertToSnakeCase(
        name
      )}_event.move`,
      'formatAndWriteMove'
    );
  }
>>>>>>> b29097b6

  let code = `module ${projectName}::${projectName}_events {
	 	use std::ascii::{String, string};
	 	${generateImport(projectName, data)}
<<<<<<< HEAD
		${Object.entries(events).map(([name, fields]) => {
		return `
use ${projectName}::${projectName}_${name}_event::${toPascalCase(name)}Event;
use ${projectName}::${projectName}_${name}_event;
			public fun ${name}_event(${getStructAttrsWithType(fields as Record<string, string>)}) {
			 dubhe::storage_event::emit_set_record<${toPascalCase(name)}Event, ${toPascalCase(name)}Event, ${toPascalCase(name)}Event>(
				string(b"${name}_event"),
=======
		${Object.entries(events)
      .map(([name, fields]) => {
        return `
use ${projectName}::${projectName}_${convertToSnakeCase(name)}_event::${name}Event;
use ${projectName}::${projectName}_${convertToSnakeCase(name)}_event;
			public fun ${convertToSnakeCase(name)}_event(${getStructAttrsWithType(fields as Record<string, string>)}) {
			 dubhe::storage_event::emit_set_record<${name}Event, ${name}Event, ${name}Event>(
				string(b"${convertToSnakeCase(name)}_event"),
>>>>>>> b29097b6
				option::none(),
			  	option::none(),
			  option::some(${projectName}_${name}_event::new(${getStructAttrs(fields as Record<string, string>)}))
			  )
			}
		`;
      })
      .join('\n')}		
            }`;

  await formatAndWriteMove(
    code,
    `${path}/contracts/${projectName}/sources/codegen/events.move`,
    'formatAndWriteMove'
  );
  console.log('✅ Schema Event Generation Complete\n');
}<|MERGE_RESOLUTION|>--- conflicted
+++ resolved
@@ -1,50 +1,42 @@
-import { BaseType, EventData, SchemaData, SchemaType } from '../../types';
-import { formatAndWriteMove } from '../formatAndWrite';
+import { BaseType, EventData, SchemaData, SchemaType } from "../../types";
+import { formatAndWriteMove } from "../formatAndWrite";
 import {
   getStructAttrsWithType,
   getStructAttrs,
   getStructTypes,
-  getStructAttrsQuery
-} from './common';
-
-<<<<<<< HEAD
+  getStructAttrsQuery,
+} from "./common";
 
 // account_not_found => AccountNotFound,
 function toPascalCase(str: string): string {
-	return str
-		.split('_')
-		.map(word => word.charAt(0).toUpperCase() + word.slice(1).toLowerCase())
-		.join('');
-=======
-function capitalizeAndRemoveUnderscores(input: string): string {
-  return input
-    .split('_')
-    .map((word, index) => {
-      return index === 0
-        ? word.charAt(0).toUpperCase() + word.slice(1).toLowerCase()
-        : word.charAt(0).toUpperCase() + word.slice(1).toLowerCase();
-    })
-    .join('');
->>>>>>> b29097b6
+  return str
+    .split("_")
+    .map((word) => word.charAt(0).toUpperCase() + word.slice(1).toLowerCase())
+    .join("");
 }
 
 function convertToSnakeCase(input: string): string {
   return input
-    .replace(/([A-Z])/g, '_$1')
+    .replace(/([A-Z])/g, "_$1")
     .toLowerCase()
-    .replace(/^_/, '');
+    .replace(/^_/, "");
 }
 
-function generateImport(projectName: string, data: Record<string, SchemaData> | null) {
+function generateImport(
+  projectName: string,
+  data: Record<string, SchemaData> | null,
+) {
   if (data != null) {
     const names = Object.keys(data);
     return names
       .map((name) => {
-        return `use ${projectName}::${projectName}_${convertToSnakeCase(name)}::${name};`;
+        return `use ${projectName}::${projectName}_${convertToSnakeCase(
+          name,
+        )}::${name};`;
       })
-      .join('\n');
+      .join("\n");
   } else {
-    return '';
+    return "";
   }
 }
 
@@ -52,19 +44,15 @@
   projectName: string,
   data: Record<string, SchemaData> | null,
   events: Record<string, EventData>,
-  path: string
+  path: string,
 ) {
-  console.log('\n📦 Starting Schema Event Generation...');
+  console.log("\n📦 Starting Schema Event Generation...");
   for (const key of Object.keys(events)) {
     const name = key;
     const fields = events[key];
     console.log(`     └─ Generating ${name} event: ${fields}`);
 
-<<<<<<< HEAD
-				let	code = `module ${projectName}::${projectName}_${name}_event {
-=======
-    let code = `module ${projectName}::${projectName}_${convertToSnakeCase(name)}_event {
->>>>>>> b29097b6
+    let code = `module ${projectName}::${projectName}_${name}_event {
 						use sui::event;
 						use std::ascii::String;
 						${generateImport(projectName, data)}
@@ -79,45 +67,24 @@
                                }
                         }
                         }`;
-<<<<<<< HEAD
-				await formatAndWriteMove(
-					code,
-					`${path}/contracts/${projectName}/sources/codegen/data/${name}_event.move`,
-					'formatAndWriteMove'
-				);
-			}
-=======
     await formatAndWriteMove(
       code,
-      `${path}/contracts/${projectName}/sources/codegen/data/${convertToSnakeCase(
-        name
-      )}_event.move`,
-      'formatAndWriteMove'
+      `${path}/contracts/${projectName}/sources/codegen/data/${name}_event.move`,
+      "formatAndWriteMove",
     );
   }
->>>>>>> b29097b6
 
   let code = `module ${projectName}::${projectName}_events {
 	 	use std::ascii::{String, string};
 	 	${generateImport(projectName, data)}
-<<<<<<< HEAD
-		${Object.entries(events).map(([name, fields]) => {
-		return `
+		${Object.entries(events)
+      .map(([name, fields]) => {
+        return `
 use ${projectName}::${projectName}_${name}_event::${toPascalCase(name)}Event;
 use ${projectName}::${projectName}_${name}_event;
 			public fun ${name}_event(${getStructAttrsWithType(fields as Record<string, string>)}) {
 			 dubhe::storage_event::emit_set_record<${toPascalCase(name)}Event, ${toPascalCase(name)}Event, ${toPascalCase(name)}Event>(
 				string(b"${name}_event"),
-=======
-		${Object.entries(events)
-      .map(([name, fields]) => {
-        return `
-use ${projectName}::${projectName}_${convertToSnakeCase(name)}_event::${name}Event;
-use ${projectName}::${projectName}_${convertToSnakeCase(name)}_event;
-			public fun ${convertToSnakeCase(name)}_event(${getStructAttrsWithType(fields as Record<string, string>)}) {
-			 dubhe::storage_event::emit_set_record<${name}Event, ${name}Event, ${name}Event>(
-				string(b"${convertToSnakeCase(name)}_event"),
->>>>>>> b29097b6
 				option::none(),
 			  	option::none(),
 			  option::some(${projectName}_${name}_event::new(${getStructAttrs(fields as Record<string, string>)}))
@@ -125,13 +92,13 @@
 			}
 		`;
       })
-      .join('\n')}		
+      .join("\n")}		
             }`;
 
   await formatAndWriteMove(
     code,
     `${path}/contracts/${projectName}/sources/codegen/events.move`,
-    'formatAndWriteMove'
+    "formatAndWriteMove",
   );
-  console.log('✅ Schema Event Generation Complete\n');
+  console.log("✅ Schema Event Generation Complete\n");
 }