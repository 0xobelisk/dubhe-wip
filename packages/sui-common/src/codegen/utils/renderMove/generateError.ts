import { BaseType, ErrorData, SchemaType } from '../../types';
import { formatAndWriteMove } from '../formatAndWrite';
import {
  getStructAttrsWithType,
  getStructAttrs,
  getStructTypes,
  getStructAttrsQuery
} from './common';

function convertToSnakeCase(input: string): string {
  return input
    .replace(/([A-Z])/g, '_$1')
    .toLowerCase()
    .replace(/^_/, '');
}

export async function generateSchemaError(projectName: string, errors: ErrorData, path: string) {
  console.log('\n📦 Starting Schema Error Generation...');

<<<<<<< HEAD
	let	code = `module ${projectName}::${projectName}_errors {
		${Object.entries(errors).map(([name, message]) => {
			console.log(`  ├─ Generating Error: ${name}`);
		console.log(`  │  └─ Message: ${message}`);
		return `#[error]
				const ${name.toUpperCase()}: vector<u8> = b"${message}";
				public fun ${name}_error(condition: bool) { assert!(condition, ${name.toUpperCase()})  }
		`
	}).join('\n')}		
            }`
=======
  let code = `module ${projectName}::${projectName}_errors {
		${Object.entries(errors)
      .map(([name, message]) => {
        console.log(`  ├─ Generating Error: ${name}`);
        console.log(`  │  └─ Message: ${message}`);
        return `#[error]
				const ${name}: vector<u8> = b"${message}";
				public fun ${convertToSnakeCase(name)}_error(condition: bool) { assert!(condition, ${name})  }
		`;
      })
      .join('\n')}		
            }`;
>>>>>>> b29097b6

  await formatAndWriteMove(
    code,
    `${path}/contracts/${projectName}/sources/codegen/errors.move`,
    'formatAndWriteMove'
  );
  console.log('✅ Schema Error Generation Complete\n');
}<|MERGE_RESOLUTION|>--- conflicted
+++ resolved
@@ -17,31 +17,18 @@
 export async function generateSchemaError(projectName: string, errors: ErrorData, path: string) {
   console.log('\n📦 Starting Schema Error Generation...');
 
-<<<<<<< HEAD
-	let	code = `module ${projectName}::${projectName}_errors {
-		${Object.entries(errors).map(([name, message]) => {
-			console.log(`  ├─ Generating Error: ${name}`);
-		console.log(`  │  └─ Message: ${message}`);
-		return `#[error]
-				const ${name.toUpperCase()}: vector<u8> = b"${message}";
-				public fun ${name}_error(condition: bool) { assert!(condition, ${name.toUpperCase()})  }
-		`
-	}).join('\n')}		
-            }`
-=======
   let code = `module ${projectName}::${projectName}_errors {
 		${Object.entries(errors)
       .map(([name, message]) => {
         console.log(`  ├─ Generating Error: ${name}`);
         console.log(`  │  └─ Message: ${message}`);
         return `#[error]
-				const ${name}: vector<u8> = b"${message}";
-				public fun ${convertToSnakeCase(name)}_error(condition: bool) { assert!(condition, ${name})  }
+				const ${name.toUpperCase()}: vector<u8> = b"${message}";
+				public fun ${name}_error(condition: bool) { assert!(condition, ${name.toUpperCase()})  }
 		`;
       })
       .join('\n')}		
             }`;
->>>>>>> b29097b6
 
   await formatAndWriteMove(
     code,
