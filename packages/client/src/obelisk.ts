import {
  RawSigner,
  TransactionBlock,
  DevInspectResults,
  SuiTransactionBlockResponse,
  SuiMoveNormalizedModules,
  SuiAddress,
} from '@mysten/sui.js';
import { SuiAccountManager } from './libs/suiAccountManager';
import { SuiTxBlock } from './libs/suiTxBuilder';
import { SuiInteractor, getDefaultConnection } from './libs/suiInteractor';

import { ObeliskObjectData } from 'src/types';
import { SuiContractFactory } from './libs/suiContractFactory';
import {
  SuiMoveMoudleValueType,
  SuiMoveMoudleFuncType,
} from './libs/suiContractFactory/types';
import {
  ObeliskParams,
  DerivePathParams,
  SuiTxArg,
  SuiVecTxArg,
  SuiTxArgument,
  ContractQuery,
  ContractTx,
  MapMoudleFuncQuery,
  MapMoudleFuncTx,
  FaucetNetworkType,
  SuiReturnValues,
} from './types';
import { normalizeHexAddress, numberToAddressHex } from './utils';
import keccak256 from 'keccak256';
import { BCS, getSuiMoveConfig } from '@mysten/bcs';

export function isUndefined(value?: unknown): value is undefined {
  return value === undefined;
}

export function withMeta<T extends { meta: SuiMoveMoudleFuncType }>(
  meta: SuiMoveMoudleFuncType,
  creator: Omit<T, 'meta'>
): T {
  (creator as T).meta = meta;

  return creator as T;
}

function createQuery(
  meta: SuiMoveMoudleFuncType,
  fn: (
    tx: TransactionBlock,
    params: SuiTxArgument[],
    isRaw?: boolean
  ) => Promise<DevInspectResults | TransactionBlock>
): ContractQuery {
  return withMeta(
    meta,
    async (
      tx: TransactionBlock,
      params: SuiTxArgument[],
      isRaw?: boolean
    ): Promise<DevInspectResults | TransactionBlock> => {
      const result = await fn(tx, params, isRaw);
      return result;
    }
  );
}

function createTx(
  meta: SuiMoveMoudleFuncType,
  fn: (
    tx: TransactionBlock,
    params: SuiTxArgument[],
    isRaw?: boolean
  ) => Promise<SuiTransactionBlockResponse | TransactionBlock>
): ContractTx {
  return withMeta(
    meta,
    async (
      tx: TransactionBlock,
      params: SuiTxArgument[],
      isRaw?: boolean
    ): Promise<SuiTransactionBlockResponse | TransactionBlock> => {
      const result = await fn(tx, params, isRaw);
      return result;
    }
  );
}

/**
 * @class Obelisk
 * @description This class is used to aggregate the tools that used to interact with SUI network.
 */
export class Obelisk {
  public accountManager: SuiAccountManager;
  public suiInteractor: SuiInteractor;
  public contractFactory: SuiContractFactory;
  public packageId: string | undefined;
  public metadata: SuiMoveNormalizedModules | undefined;

  readonly #query: MapMoudleFuncQuery = {};
  readonly #tx: MapMoudleFuncTx = {};
  /**
   * Support the following ways to init the ObeliskClient:
   * 1. mnemonics
   * 2. secretKey (base64 or hex)
   * If none of them is provided, will generate a random mnemonics with 24 words.
   *
   * @param mnemonics, 12 or 24 mnemonics words, separated by space
   * @param secretKey, base64 or hex string, when mnemonics is provided, secretKey will be ignored
   * @param networkType, 'testnet' | 'mainnet' | 'devnet' | 'localnet', default is 'devnet'
   * @param fullnodeUrl, the fullnode url, default is the preconfig fullnode url for the given network type
   * @param packageId
   */
  constructor({
    mnemonics,
    secretKey,
    networkType,
    fullnodeUrls,
    packageId,
    metadata,
  }: ObeliskParams = {}) {
    // Init the account manager
    this.accountManager = new SuiAccountManager({ mnemonics, secretKey });
    // Init the rpc provider
    fullnodeUrls = fullnodeUrls || [getDefaultConnection(networkType).fullnode];
    this.suiInteractor = new SuiInteractor(fullnodeUrls, networkType);

    this.packageId = packageId;
    if (metadata !== undefined) {
      this.metadata = metadata as SuiMoveNormalizedModules;
      Object.values(metadata as SuiMoveNormalizedModules).forEach((value) => {
        let data = value as SuiMoveMoudleValueType;
        let moduleName = data.name;
        Object.entries(data.exposedFunctions).forEach(([funcName, value]) => {
          let meta = value as SuiMoveMoudleFuncType;
          meta.moudleName = moduleName;
          meta.funcName = funcName;

          if (isUndefined(this.#query[moduleName])) {
            this.#query[moduleName] = {};
          }
          if (isUndefined(this.#query[moduleName][funcName])) {
            this.#query[moduleName][funcName] = createQuery(
              meta,
              (tx, p, isRaw) => this.#read(meta, tx, p, isRaw)
            );
          }

          if (isUndefined(this.#tx[moduleName])) {
            this.#tx[moduleName] = {};
          }
          if (isUndefined(this.#tx[moduleName][funcName])) {
            this.#tx[moduleName][funcName] = createTx(meta, (tx, p, isRaw) =>
              this.#exec(meta, tx, p, isRaw)
            );
          }
        });
      });
    }
    this.contractFactory = new SuiContractFactory({
      packageId,
      metadata,
    });
  }

  public get query(): MapMoudleFuncQuery {
    return this.#query;
  }

  public get tx(): MapMoudleFuncTx {
    return this.#tx;
  }

  #exec = async (
    meta: SuiMoveMoudleFuncType,
    tx: TransactionBlock,
    params: SuiTxArgument[],
    isRaw?: boolean
  ) => {
    tx.moveCall({
      target: `${this.contractFactory.packageId}::${meta.moudleName}::${meta.funcName}`,
      arguments: params,
    });

    if (isRaw === true) {
      return tx;
    }
    return await this.signAndSendTxn(tx);
  };

  #read = async (
    meta: SuiMoveMoudleFuncType,
    tx: TransactionBlock,
    params: SuiTxArgument[],
    isRaw?: boolean
  ) => {
    tx.moveCall({
      target: `${this.contractFactory.packageId}::${meta.moudleName}::${meta.funcName}`,
      arguments: params,
    });

    if (isRaw === true) {
      return tx;
    }
    return await this.inspectTxn(tx);
  };
  /**
   * if derivePathParams is not provided or mnemonics is empty, it will return the currentSigner.
   * else:
   * it will generate signer from the mnemonic with the given derivePathParams.
   * @param derivePathParams, such as { accountIndex: 2, isExternal: false, addressIndex: 10 }, comply with the BIP44 standard
   */
  getSigner(derivePathParams?: DerivePathParams) {
    const keyPair = this.accountManager.getKeyPair(derivePathParams);
    return new RawSigner(keyPair, this.suiInteractor.currentProvider);
  }

  /**
   * @description Switch the current account with the given derivePathParams
   * @param derivePathParams, such as { accountIndex: 2, isExternal: false, addressIndex: 10 }, comply with the BIP44 standard
   */
  switchAccount(derivePathParams: DerivePathParams) {
    this.accountManager.switchAccount(derivePathParams);
  }

  /**
   * @description Get the address of the account for the given derivePathParams
   * @param derivePathParams, such as { accountIndex: 2, isExternal: false, addressIndex: 10 }, comply with the BIP44 standard
   */
  getAddress(derivePathParams?: DerivePathParams) {
    return this.accountManager.getAddress(derivePathParams);
  }
  currentAddress() {
    return this.accountManager.currentAddress;
  }

  provider() {
    return this.suiInteractor.currentProvider;
  }

  getPackageId() {
    return this.contractFactory.packageId;
  }

  getMetadata() {
    return this.contractFactory.metadata;
  }
  /**
   * Request some SUI from faucet
   * @Returns {Promise<boolean>}, true if the request is successful, false otherwise.
   */
  async requestFaucet(address: SuiAddress, network: FaucetNetworkType) {
    // const addr = this.accountManager.getAddress(derivePathParams);
    return this.suiInteractor.requestFaucet(address, network);
  }

  async getBalance(coinType?: string, derivePathParams?: DerivePathParams) {
    const owner = this.accountManager.getAddress(derivePathParams);
    return this.suiInteractor.currentProvider.getBalance({ owner, coinType });
  }

  async getObject(objectId: string) {
    return this.suiInteractor.getObject(objectId);
  }

  async getObjects(objectIds: string[]) {
    return this.suiInteractor.getObjects(objectIds);
  }

  async signTxn(
    tx: Uint8Array | TransactionBlock | SuiTxBlock,
    derivePathParams?: DerivePathParams
  ) {
    tx = tx instanceof SuiTxBlock ? tx.txBlock : tx;
    const signer = this.getSigner(derivePathParams);
    return signer.signTransactionBlock({ transactionBlock: tx });
  }

  async signAndSendTxn(
    tx: Uint8Array | TransactionBlock | SuiTxBlock,
    derivePathParams?: DerivePathParams
  ): Promise<SuiTransactionBlockResponse> {
    const { transactionBlockBytes, signature } = await this.signTxn(
      tx,
      derivePathParams
    );
    return this.suiInteractor.sendTx(transactionBlockBytes, signature);
  }

  /**
   * Transfer the given amount of SUI to the recipient
   * @param recipient
   * @param amount
   * @param derivePathParams
   */
  async transferSui(
    recipient: string,
    amount: number,
    derivePathParams?: DerivePathParams
  ) {
    const tx = new SuiTxBlock();
    tx.transferSui(recipient, amount);
    return this.signAndSendTxn(tx, derivePathParams);
  }

  /**
   * Transfer to mutliple recipients
   * @param recipients the recipients addresses
   * @param amounts the amounts of SUI to transfer to each recipient, the length of amounts should be the same as the length of recipients
   * @param derivePathParams
   */
  async transferSuiToMany(
    recipients: string[],
    amounts: number[],
    derivePathParams?: DerivePathParams
  ) {
    const tx = new SuiTxBlock();
    tx.transferSuiToMany(recipients, amounts);
    return this.signAndSendTxn(tx, derivePathParams);
  }

  /**
   * Transfer the given amounts of coin to multiple recipients
   * @param recipients the list of recipient address
   * @param amounts the amounts to transfer for each recipient
   * @param coinType any custom coin type but not SUI
   * @param derivePathParams the derive path params for the current signer
   */
  async transferCoinToMany(
    recipients: string[],
    amounts: number[],
    coinType: string,
    derivePathParams?: DerivePathParams
  ) {
    const tx = new SuiTxBlock();
    const owner = this.accountManager.getAddress(derivePathParams);
    const totalAmount = amounts.reduce((a, b) => a + b, 0);
    const coins = await this.suiInteractor.selectCoins(
      owner,
      totalAmount,
      coinType
    );
    tx.transferCoinToMany(
      coins.map((c) => c.objectId),
      owner,
      recipients,
      amounts
    );
    return this.signAndSendTxn(tx, derivePathParams);
  }

  async transferCoin(
    recipient: string,
    amount: number,
    coinType: string,
    derivePathParams?: DerivePathParams
  ) {
    return this.transferCoinToMany(
      [recipient],
      [amount],
      coinType,
      derivePathParams
    );
  }

  async transferObjects(
    objects: string[],
    recipient: string,
    derivePathParams?: DerivePathParams
  ) {
    const tx = new SuiTxBlock();
    tx.transferObjects(objects, recipient);
    return this.signAndSendTxn(tx, derivePathParams);
  }

  async moveCall(callParams: {
    target: string;
    arguments?: (SuiTxArg | SuiVecTxArg)[];
    typeArguments?: string[];
    derivePathParams?: DerivePathParams;
  }) {
    const {
      target,
      arguments: args = [],
      typeArguments = [],
      derivePathParams,
    } = callParams;
    const tx = new SuiTxBlock();
    tx.moveCall(target, args, typeArguments);
    return this.signAndSendTxn(tx, derivePathParams);
  }

  /**
   * Select coins with the given amount and coin type, the total amount is greater than or equal to the given amount
   * @param amount
   * @param coinType
   * @param owner
   */
  async selectCoinsWithAmount(
    amount: number,
    coinType: string,
    owner?: string
  ) {
    owner = owner || this.accountManager.currentAddress;
    const coins = await this.suiInteractor.selectCoins(owner, amount, coinType);
    return coins.map((c) => c.objectId);
  }

  /**
   * stake the given amount of SUI to the validator
   * @param amount the amount of SUI to stake
   * @param validatorAddr the validator address
   * @param derivePathParams the derive path params for the current signer
   */
  async stakeSui(
    amount: number,
    validatorAddr: string,
    derivePathParams?: DerivePathParams
  ) {
    const tx = new SuiTxBlock();
    tx.stakeSui(amount, validatorAddr);
    return this.signAndSendTxn(tx, derivePathParams);
  }

  /**
   * Execute the transaction with on-chain data but without really submitting. Useful for querying the effects of a transaction.
   * Since the transaction is not submitted, its gas cost is not charged.
   * @param tx the transaction to execute
   * @param derivePathParams the derive path params
   * @returns the effects and events of the transaction, such as object changes, gas cost, event emitted.
   */
  async inspectTxn(
    tx: Uint8Array | TransactionBlock | SuiTxBlock,
    derivePathParams?: DerivePathParams
  ): Promise<DevInspectResults> {
    tx = tx instanceof SuiTxBlock ? tx.txBlock : tx;
    return this.suiInteractor.currentProvider.devInspectTransactionBlock({
      transactionBlock: tx,
      sender: this.getAddress(derivePathParams),
    });
  }

  async getWorld(worldObjectId: string) {
    return this.suiInteractor.getObject(worldObjectId);
  }

  async listSchemaNames(worldId: string) {
    let worldObject = await this.getObject(worldId);
    let newObjectContent = worldObject.objectFields;
    return newObjectContent['compnames'];
  }

  async getEntity(
    worldId: string,
    schemaName: string,
    entityId?: string
  ): Promise<any[] | undefined> {
    let schemaMoudleName = `${schemaName}_schema`;
    const tx = new TransactionBlock();
    let params = [tx.pure(worldId)] as SuiTxArgument[];
    if (entityId !== undefined) {
      params.push(tx.pure(entityId));
    }

    const getResult = (await this.query[schemaMoudleName].get(
      tx,
      params
    )) as DevInspectResults;
    let returnValue = [];

    // "success" | "failure";
    if (getResult.effects.status.status === 'success') {
      let resultList = getResult.results![0].returnValues!;
      for (let res of resultList) {
        const bcs = new BCS(getSuiMoveConfig());
        let value = Uint8Array.from(res[0]);
        let data = bcs.de(res[1], value);
        returnValue.push(data);
      }
      return returnValue;
    } else {
      return undefined;
    }
  }

  async containEntity(
    worldId: string,
    schemaName: string,
    entityId?: string
  ): Promise<boolean | undefined> {
    let schemaMoudleName = `${schemaName}_schema`;
    const tx = new TransactionBlock();
    let params = [tx.pure(worldId)] as SuiTxArgument[];
    if (entityId !== undefined) {
      params.push(tx.pure(entityId));
    }

    const getResult = (await this.query[schemaMoudleName].contains(
      tx,
      params
    )) as DevInspectResults;

    // "success" | "failure";
    if (getResult.effects.status.status === 'success') {
      let res = getResult.results![0].returnValues![0];
      const bcs = new BCS(getSuiMoveConfig());
      let value = Uint8Array.from(res[0]);
      let data = bcs.de(res[1], value);
      return data;
    } else {
      return undefined;
    }
  }

<<<<<<< HEAD
  async getEntities(
    worldId: string,
    schemaName: string,
    cursor?: string,
    limit?: number
  ) {
    let schemaMoudleName = `${schemaName}_schema`;

    const tx = new TransactionBlock();
    let params = [tx.pure(worldId)] as SuiTxArgument[];

    const tableResult = (await this.query[schemaMoudleName].entities(
      tx,
      params
    )) as DevInspectResults;
    const entities = tableResult.results as SuiReturnValues;
    const bcs = new BCS(getSuiMoveConfig());

    let value = Uint8Array.from(entities[0].returnValues[0][0]);
    let tableId = '0x' + bcs.de('address', value);
    let dynamicFields = await this.suiInteractor.getDynamicFields(
      tableId,
      cursor,
      limit
    );
    let objectIds = dynamicFields.data.map((field) => field.objectId);
    let objectDatas = await this.suiInteractor.getEntitiesObjects(objectIds);
    return {
      data: objectDatas,
      nextCursor: dynamicFields.nextCursor,
      hasNextPage: dynamicFields.hasNextPage,
    };
  }

  // async getEntity(worldId: string, schemaName: string, entityId: string) {
  //   let checkWorldId = normalizeHexAddress(worldId);
  //   if (checkWorldId) {
  //     worldId = checkWorldId;
  //   } else {
  //     return undefined;
  //   }

  //   let checkEntityId = normalizeHexAddress(entityId);
  //   if (checkEntityId) {
  //     entityId = checkEntityId;
  //   } else {
  //     return undefined;
  //   }

  //   const parentId = await this.getSchemaTable(worldId, schemaName);
  //   const name = {
  //     type: 'address',
  //     value: entityId,
  //   } as DynamicFieldName;

  //   let dynamicFieldObject = await this.suiInteractor.getDynamicFieldObject(
  //     parentId,
  //     name
  //   );
  //   return dynamicFieldObject;
  // }

  // async getEntityData(
  //   worldId: string,
  //   schemaName: string,
  //   entityId: string
  // ) {
  //   const parentId = await this.getSchemaTable(worldId, schemaName);
  //   const name = {
  //     type: 'address',
  //     value: entityId,
  //   } as DynamicFieldName;

  //   let dynamicFieldObject = await this.suiInteractor.getDynamicFieldObject(
  //     parentId,
  //     name
  //   );
  //   let schemaMoudleName = `${schemaName}_schema`;
=======
  // async getEntities(
  //   worldId: string,
  //   componentName: string,
  //   cursor?: string,
  //   limit?: number
  // ) {
  //   let componentMoudleName = `${componentName}_comp`;
>>>>>>> 9ba277c6

  //   const tx = new TransactionBlock();
  //   let params = [tx.pure(worldId)] as SuiTxArgument[];

<<<<<<< HEAD
  //   const typeResult = (await this.query[schemaMoudleName].types(
=======
  //   const tableResult = (await this.query[componentMoudleName].entities(
>>>>>>> 9ba277c6
  //     tx,
  //     params
  //   )) as DevInspectResults;
  //   const entities = tableResult.results as SuiReturnValues;
  //   const bcs = new BCS(getSuiMoveConfig());

  //   let value = Uint8Array.from(entities[0].returnValues[0][0]);
  //   let tableId = '0x' + bcs.de('address', value);
  //   let dynamicFields = await this.suiInteractor.getDynamicFields(
  //     tableId,
  //     cursor,
  //     limit
  //   );
  //   let objectIds = dynamicFields.data.map((field) => field.objectId);
  //   let objectDatas = await this.suiInteractor.getEntitiesObjects(objectIds);
  //   return {
  //     data: objectDatas,
  //     nextCursor: dynamicFields.nextCursor,
  //     hasNextPage: dynamicFields.hasNextPage,
  //   };
  // }

  async getOwnedObjects(owner: SuiAddress, cursor?: string, limit?: number) {
    const ownedObjects = await this.suiInteractor.getOwnedObjects(
      owner,
      cursor,
      limit
    );
    let ownedObjectsRes: ObeliskObjectData[] = [];

    for (const object of ownedObjects.data) {
      let objectDetail = await this.getObject(object.data!.objectId);

      if (
        objectDetail.objectType.split('::')[0] ===
        this.contractFactory.packageId
      ) {
        ownedObjectsRes.push(objectDetail);
      }
    }

    return ownedObjectsRes;
  }

  async entity_key_from_object(objectId: string) {
    let checkObjectId = normalizeHexAddress(objectId);
    if (checkObjectId !== null) {
      objectId = checkObjectId;
      return objectId;
    } else {
      return undefined;
    }
  }

  async entity_key_from_bytes(bytes: Uint8Array | Buffer | string) {
    let hashBytes = keccak256(bytes);
    const hashU8Array: number[] = Array.from(hashBytes);
    const bcs = new BCS(getSuiMoveConfig());
    let value = Uint8Array.from(hashU8Array);
    let data = bcs.de('address', value);
    return '0x' + data;
  }

  async entity_key_from_u256(x: number) {
    return numberToAddressHex(x);
  }

  async formatData(type: string, value: Buffer | number[] | Uint8Array) {
    const bcs = new BCS(getSuiMoveConfig());
    let u8Value = Uint8Array.from(value);
    return bcs.de(type, u8Value);
  }
}<|MERGE_RESOLUTION|>--- conflicted
+++ resolved
@@ -1,33 +1,32 @@
 import {
+  DevInspectResults,
   RawSigner,
+  SuiAddress,
+  SuiMoveNormalizedModules,
+  SuiTransactionBlockResponse,
   TransactionBlock,
-  DevInspectResults,
-  SuiTransactionBlockResponse,
-  SuiMoveNormalizedModules,
-  SuiAddress,
 } from '@mysten/sui.js';
 import { SuiAccountManager } from './libs/suiAccountManager';
 import { SuiTxBlock } from './libs/suiTxBuilder';
-import { SuiInteractor, getDefaultConnection } from './libs/suiInteractor';
+import { getDefaultConnection, SuiInteractor } from './libs/suiInteractor';
 
 import { ObeliskObjectData } from 'src/types';
 import { SuiContractFactory } from './libs/suiContractFactory';
 import {
+  SuiMoveMoudleFuncType,
   SuiMoveMoudleValueType,
-  SuiMoveMoudleFuncType,
 } from './libs/suiContractFactory/types';
 import {
-  ObeliskParams,
-  DerivePathParams,
-  SuiTxArg,
-  SuiVecTxArg,
-  SuiTxArgument,
   ContractQuery,
   ContractTx,
+  DerivePathParams,
+  FaucetNetworkType,
   MapMoudleFuncQuery,
   MapMoudleFuncTx,
-  FaucetNetworkType,
-  SuiReturnValues,
+  ObeliskParams,
+  SuiTxArg,
+  SuiTxArgument,
+  SuiVecTxArg,
 } from './types';
 import { normalizeHexAddress, numberToAddressHex } from './utils';
 import keccak256 from 'keccak256';
@@ -131,10 +130,10 @@
     if (metadata !== undefined) {
       this.metadata = metadata as SuiMoveNormalizedModules;
       Object.values(metadata as SuiMoveNormalizedModules).forEach((value) => {
-        let data = value as SuiMoveMoudleValueType;
-        let moduleName = data.name;
+        const data = value as SuiMoveMoudleValueType;
+        const moduleName = data.name;
         Object.entries(data.exposedFunctions).forEach(([funcName, value]) => {
-          let meta = value as SuiMoveMoudleFuncType;
+          const meta = value as SuiMoveMoudleFuncType;
           meta.moudleName = moduleName;
           meta.funcName = funcName;
 
@@ -447,9 +446,9 @@
   }
 
   async listSchemaNames(worldId: string) {
-    let worldObject = await this.getObject(worldId);
-    let newObjectContent = worldObject.objectFields;
-    return newObjectContent['compnames'];
+    const worldObject = await this.getObject(worldId);
+    const newObjectContent = worldObject.objectFields;
+    return newObjectContent['schemanames'];
   }
 
   async getEntity(
@@ -457,9 +456,9 @@
     schemaName: string,
     entityId?: string
   ): Promise<any[] | undefined> {
-    let schemaMoudleName = `${schemaName}_schema`;
+    const schemaMoudleName = `${schemaName}_schema`;
     const tx = new TransactionBlock();
-    let params = [tx.pure(worldId)] as SuiTxArgument[];
+    const params = [tx.pure(worldId)] as SuiTxArgument[];
     if (entityId !== undefined) {
       params.push(tx.pure(entityId));
     }
@@ -468,15 +467,15 @@
       tx,
       params
     )) as DevInspectResults;
-    let returnValue = [];
+    const returnValue = [];
 
     // "success" | "failure";
     if (getResult.effects.status.status === 'success') {
-      let resultList = getResult.results![0].returnValues!;
-      for (let res of resultList) {
+      const resultList = getResult.results![0].returnValues!;
+      for (const res of resultList) {
         const bcs = new BCS(getSuiMoveConfig());
-        let value = Uint8Array.from(res[0]);
-        let data = bcs.de(res[1], value);
+        const value = Uint8Array.from(res[0]);
+        const data = bcs.de(res[1], value);
         returnValue.push(data);
       }
       return returnValue;
@@ -490,9 +489,9 @@
     schemaName: string,
     entityId?: string
   ): Promise<boolean | undefined> {
-    let schemaMoudleName = `${schemaName}_schema`;
+    const schemaMoudleName = `${schemaName}_schema`;
     const tx = new TransactionBlock();
-    let params = [tx.pure(worldId)] as SuiTxArgument[];
+    const params = [tx.pure(worldId)] as SuiTxArgument[];
     if (entityId !== undefined) {
       params.push(tx.pure(entityId));
     }
@@ -504,113 +503,27 @@
 
     // "success" | "failure";
     if (getResult.effects.status.status === 'success') {
-      let res = getResult.results![0].returnValues![0];
+      const res = getResult.results![0].returnValues![0];
       const bcs = new BCS(getSuiMoveConfig());
-      let value = Uint8Array.from(res[0]);
-      let data = bcs.de(res[1], value);
-      return data;
+      const value = Uint8Array.from(res[0]);
+      return bcs.de(res[1], value);
     } else {
       return undefined;
     }
   }
 
-<<<<<<< HEAD
-  async getEntities(
-    worldId: string,
-    schemaName: string,
-    cursor?: string,
-    limit?: number
-  ) {
-    let schemaMoudleName = `${schemaName}_schema`;
-
-    const tx = new TransactionBlock();
-    let params = [tx.pure(worldId)] as SuiTxArgument[];
-
-    const tableResult = (await this.query[schemaMoudleName].entities(
-      tx,
-      params
-    )) as DevInspectResults;
-    const entities = tableResult.results as SuiReturnValues;
-    const bcs = new BCS(getSuiMoveConfig());
-
-    let value = Uint8Array.from(entities[0].returnValues[0][0]);
-    let tableId = '0x' + bcs.de('address', value);
-    let dynamicFields = await this.suiInteractor.getDynamicFields(
-      tableId,
-      cursor,
-      limit
-    );
-    let objectIds = dynamicFields.data.map((field) => field.objectId);
-    let objectDatas = await this.suiInteractor.getEntitiesObjects(objectIds);
-    return {
-      data: objectDatas,
-      nextCursor: dynamicFields.nextCursor,
-      hasNextPage: dynamicFields.hasNextPage,
-    };
-  }
-
-  // async getEntity(worldId: string, schemaName: string, entityId: string) {
-  //   let checkWorldId = normalizeHexAddress(worldId);
-  //   if (checkWorldId) {
-  //     worldId = checkWorldId;
-  //   } else {
-  //     return undefined;
-  //   }
-
-  //   let checkEntityId = normalizeHexAddress(entityId);
-  //   if (checkEntityId) {
-  //     entityId = checkEntityId;
-  //   } else {
-  //     return undefined;
-  //   }
-
-  //   const parentId = await this.getSchemaTable(worldId, schemaName);
-  //   const name = {
-  //     type: 'address',
-  //     value: entityId,
-  //   } as DynamicFieldName;
-
-  //   let dynamicFieldObject = await this.suiInteractor.getDynamicFieldObject(
-  //     parentId,
-  //     name
-  //   );
-  //   return dynamicFieldObject;
-  // }
-
-  // async getEntityData(
+  // async getEntities(
   //   worldId: string,
   //   schemaName: string,
-  //   entityId: string
-  // ) {
-  //   const parentId = await this.getSchemaTable(worldId, schemaName);
-  //   const name = {
-  //     type: 'address',
-  //     value: entityId,
-  //   } as DynamicFieldName;
-
-  //   let dynamicFieldObject = await this.suiInteractor.getDynamicFieldObject(
-  //     parentId,
-  //     name
-  //   );
-  //   let schemaMoudleName = `${schemaName}_schema`;
-=======
-  // async getEntities(
-  //   worldId: string,
-  //   componentName: string,
   //   cursor?: string,
   //   limit?: number
   // ) {
-  //   let componentMoudleName = `${componentName}_comp`;
->>>>>>> 9ba277c6
+  //   let schemaMoudleName = `${schemaName}_schema`;
 
   //   const tx = new TransactionBlock();
   //   let params = [tx.pure(worldId)] as SuiTxArgument[];
 
-<<<<<<< HEAD
-  //   const typeResult = (await this.query[schemaMoudleName].types(
-=======
-  //   const tableResult = (await this.query[componentMoudleName].entities(
->>>>>>> 9ba277c6
+  //   const tableResult = (await this.query[schemaonentMoudleName].entities(
   //     tx,
   //     params
   //   )) as DevInspectResults;
@@ -639,10 +552,10 @@
       cursor,
       limit
     );
-    let ownedObjectsRes: ObeliskObjectData[] = [];
+    const ownedObjectsRes: ObeliskObjectData[] = [];
 
     for (const object of ownedObjects.data) {
-      let objectDetail = await this.getObject(object.data!.objectId);
+      const objectDetail = await this.getObject(object.data!.objectId);
 
       if (
         objectDetail.objectType.split('::')[0] ===
@@ -656,7 +569,7 @@
   }
 
   async entity_key_from_object(objectId: string) {
-    let checkObjectId = normalizeHexAddress(objectId);
+    const checkObjectId = normalizeHexAddress(objectId);
     if (checkObjectId !== null) {
       objectId = checkObjectId;
       return objectId;
@@ -666,11 +579,11 @@
   }
 
   async entity_key_from_bytes(bytes: Uint8Array | Buffer | string) {
-    let hashBytes = keccak256(bytes);
+    const hashBytes = keccak256(bytes);
     const hashU8Array: number[] = Array.from(hashBytes);
     const bcs = new BCS(getSuiMoveConfig());
-    let value = Uint8Array.from(hashU8Array);
-    let data = bcs.de('address', value);
+    const value = Uint8Array.from(hashU8Array);
+    const data = bcs.de('address', value);
     return '0x' + data;
   }
 
@@ -680,7 +593,7 @@
 
   async formatData(type: string, value: Buffer | number[] | Uint8Array) {
     const bcs = new BCS(getSuiMoveConfig());
-    let u8Value = Uint8Array.from(value);
+    const u8Value = Uint8Array.from(value);
     return bcs.de(type, u8Value);
   }
 }