--- conflicted
+++ resolved
@@ -50,11 +50,7 @@
     "prettier-plugin-rust": "^0.1.9"
   },
   "dependencies": {
-<<<<<<< HEAD
     "@roochnetwork/rooch-sdk": "^0.2.8",
-=======
-    "@roochnetwork/rooch-sdk": "0.2.8",
->>>>>>> addef937
     "@scure/bip39": "^1.2.1",
     "assert": "^2.0.0",
     "colorts": "^0.1.63",
