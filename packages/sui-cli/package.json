{
  "name": "@0xobelisk/sui-cli",
<<<<<<< HEAD
  "version": "1.1.13",
=======
  "version": "1.1.14",
>>>>>>> 230a6362
  "description": "Tookit for interacting with move eps framework",
  "keywords": [
    "sui",
    "obelisk labs",
    "move",
    "blockchain"
  ],
  "type": "module",
  "author": "team@obelisk.build",
  "homepage": "https://github.com/0xobelisk/dubhe/tree/main/packages/sui-cli#readme",
  "bugs": "https://github.com/0xobelisk/dubhe/issues",
  "repository": {
    "type": "git",
    "url": "https://github.com/0xobelisk/dubhe.git"
  },
  "license": "Apache-2.0",
  "publishConfig": {
    "access": "public"
  },
  "engines": {
    "node": ">=18"
  },
  "exports": {
    ".": "./dist/index.js"
  },
  "types": "src/index.ts",
  "bin": {
    "dubhe": "./dist/dubhe.js"
  },
  "scripts": {
    "build": "pnpm run type-check && pnpm run build:js",
    "build:js": "tsup && chmod +x ./dist/dubhe.js",
    "clean": "pnpm run clean:js",
    "clean:js": "rimraf dist",
    "dev": "tsup --watch",
    "lint": "eslint . --ext .ts",
    "format": "prettier --write .",
    "format:check": "prettier --check .",
    "type-check": "tsc --noEmit",
    "validate": "pnpm format:check && pnpm type-check"
  },
  "dependencies": {
    "@0xobelisk/sui-client": "workspace:*",
    "@0xobelisk/sui-common": "workspace:*",
    "@mysten/sui": "^1.19.0",
    "@types/sqlite3": "^3.1.11",
    "chalk": "^5.0.1",
    "child_process": "^1.0.2",
    "chokidar": "^3.5.3",
    "dotenv": "^16.0.3",
    "ejs": "^3.1.8",
    "execa": "^7.0.0",
    "glob": "^8.0.3",
    "path": "^0.12.7",
    "sqlite": "^5.1.1",
    "sqlite3": "^5.1.7",
    "typescript": "5.1.6",
    "yargs": "^17.7.1",
    "zod": "^3.22.3",
    "zod-validation-error": "^1.3.0"
  },
  "devDependencies": {
    "@types/ejs": "^3.1.1",
    "@types/glob": "^7.2.0",
    "@types/node": "^18.15.11",
    "@types/yargs": "^17.0.10",
    "ts-node": "^10.9.1",
    "tsup": "^6.7.0",
    "tsx": "^3.12.6",
    "vitest": "0.31.4",
    "eslint": "^8.56.0",
    "eslint-config-prettier": "^9.1.0",
    "prettier": "3.3.3"
  }
}<|MERGE_RESOLUTION|>--- conflicted
+++ resolved
@@ -1,10 +1,6 @@
 {
   "name": "@0xobelisk/sui-cli",
-<<<<<<< HEAD
-  "version": "1.1.13",
-=======
   "version": "1.1.14",
->>>>>>> 230a6362
   "description": "Tookit for interacting with move eps framework",
   "keywords": [
     "sui",
