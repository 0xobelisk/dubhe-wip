--- conflicted
+++ resolved
@@ -362,17 +362,10 @@
         version: link:../initia-client
       '@0xobelisk/sui-common':
         specifier: ^0.5.21
-<<<<<<< HEAD
-        version: 0.5.22
+        version: link:../sui-common
       '@initia/builder.js':
         specifier: ^0.2.6
         version: 0.2.6(eslint@8.57.1)(typescript@5.1.6)
-=======
-        version: link:../sui-common
-      '@initia/builder.js':
-        specifier: ^0.2.5
-        version: 0.2.5(eslint@8.57.1)(typescript@5.1.6)
->>>>>>> 8bf389a8
       '@roochnetwork/rooch-sdk':
         specifier: ^0.2.8
         version: 0.2.8(typescript@5.1.6)
@@ -542,7 +535,7 @@
         version: link:../rooch-client
       '@0xobelisk/sui-common':
         specifier: ^0.5.21
-        version: 0.5.22
+        version: link:../sui-common
       '@roochnetwork/rooch-sdk':
         specifier: ^0.2.8
         version: 0.2.8(typescript@5.1.6)
@@ -708,13 +701,8 @@
         specifier: ^0.5.28
         version: link:../sui-client
       '@0xobelisk/sui-common':
-<<<<<<< HEAD
-        specifier: ^0.5.21
-        version: 0.5.22
-=======
         specifier: ^0.5.22
         version: link:../sui-common
->>>>>>> 8bf389a8
       '@mysten/sui':
         specifier: ^1.7.0
         version: 1.16.0(typescript@5.1.6)
@@ -1021,37 +1009,6 @@
       typescript: 5.7.2
     dev: false
 
-<<<<<<< HEAD
-  /@0xobelisk/sui-common@0.5.22:
-    resolution: {integrity: sha512-kQgQvcDHhEA97S8ML0kjP9NwiD2I/vL0XHxfQ8dOXkHE58RXbYqMlTlYPYF4RIRF8O39SY5ej29Dt5sVYk0c0Q==}
-    engines: {node: '>=18'}
-    dependencies:
-      '@mysten/sui': 1.16.0(typescript@5.1.6)
-      chalk: 5.3.0
-      debug: 4.3.7
-      dotenv: 16.4.5
-      ejs: 3.1.10
-      esbuild: 0.17.19
-      execa: 7.2.0
-      find-up: 6.3.0
-      glob: 8.1.0
-      path: 0.12.7
-      prettier: 3.4.1
-      prettier-plugin-move-js: 0.0.5
-      prettier-plugin-rust: 0.1.9
-      prettier-plugin-solidity: 1.4.1(prettier@3.4.1)
-      typescript: 5.1.6
-      yargs: 17.7.2
-      zod: 3.23.8
-      zod-validation-error: 1.5.0(zod@3.23.8)
-    transitivePeerDependencies:
-      - '@gql.tada/svelte-support'
-      - '@gql.tada/vue-support'
-      - supports-color
-    dev: false
-
-=======
->>>>>>> 8bf389a8
   /@ampproject/remapping@2.3.0:
     resolution: {integrity: sha512-30iZtAPgz+LTIYoeivqYo853f02jBYSd5uGnGpkFV0M3xOt9aN73erkgYAmZU43x4VfqcnLxW9Kpg3R5LC4YYw==}
     engines: {node: '>=6.0.0'}
@@ -2078,7 +2035,6 @@
 
   /@esbuild/android-x64@0.19.12:
     resolution: {integrity: sha512-3k7ZoUW6Q6YqhdhIaq/WZ7HwBpnFBlW905Fa4s4qWJyiNOgT1dOqDiVAQFwBH7gBRZr17gLrlFCRzF6jFh7Kew==}
-<<<<<<< HEAD
     engines: {node: '>=12'}
     cpu: [x64]
     os: [android]
@@ -2088,31 +2044,6 @@
 
   /@esbuild/android-x64@0.21.5:
     resolution: {integrity: sha512-D7aPRUUNHRBwHxzxRvp856rjUHRFW1SdQATKXH2hqA0kAZb1hKmi02OpYRacl0TxIGz/ZmXWlbZgjwWYaCakTA==}
-=======
->>>>>>> 8bf389a8
-    engines: {node: '>=12'}
-    cpu: [x64]
-    os: [android]
-    requiresBuild: true
-    dev: true
-    optional: true
-
-<<<<<<< HEAD
-  /@esbuild/android-x64@0.24.0:
-    resolution: {integrity: sha512-t8GrvnFkiIY7pa7mMgJd7p8p8qqYIz1NYiAoKc75Zyv73L3DZW++oYMSHPRarcotTKuSs6m3hTOa5CKHaS02TQ==}
-    engines: {node: '>=18'}
-    cpu: [x64]
-    os: [android]
-    requiresBuild: true
-    dev: true
-    optional: true
-
-  /@esbuild/darwin-arm64@0.17.19:
-    resolution: {integrity: sha512-80wEoCfF/hFKM6WE1FyBHc9SfUblloAWx6FJkFWTWiCoht9Mc0ARGEM47e67W9rI09YoUxJL68WHfDRYEAvOhg==}
-=======
-  /@esbuild/android-x64@0.21.5:
-    resolution: {integrity: sha512-D7aPRUUNHRBwHxzxRvp856rjUHRFW1SdQATKXH2hqA0kAZb1hKmi02OpYRacl0TxIGz/ZmXWlbZgjwWYaCakTA==}
->>>>>>> 8bf389a8
     engines: {node: '>=12'}
     cpu: [x64]
     os: [android]
@@ -3134,7 +3065,6 @@
       google-protobuf: 3.21.4
     dev: false
 
-<<<<<<< HEAD
   /@initia/builder.js@0.2.5(eslint@8.57.1)(typescript@5.7.2):
     resolution: {integrity: sha512-h/WeTZolh6yI8KUvfKvfOi8jAKdweOipRab2+V4BIJj0ZHozSZTZSWLz8fQGVl/+Ptjqa1cJg04rEudCJZ7yqg==}
     engines: {node: '>=20'}
@@ -3152,10 +3082,6 @@
 
   /@initia/builder.js@0.2.6(eslint@8.57.1)(typescript@5.1.6):
     resolution: {integrity: sha512-gL+UGz3eNZ/+Q3kKJS5LM/bTG8AyAlDKGKlo9T8OpjqFp58cuBkLmx8pVYvd9SYhSTqBZYmvFoLMrab9GN/3Jw==}
-=======
-  /@initia/builder.js@0.2.5(eslint@8.57.1)(typescript@5.1.6):
-    resolution: {integrity: sha512-h/WeTZolh6yI8KUvfKvfOi8jAKdweOipRab2+V4BIJj0ZHozSZTZSWLz8fQGVl/+Ptjqa1cJg04rEudCJZ7yqg==}
->>>>>>> 8bf389a8
     engines: {node: '>=20'}
     dependencies:
       '@eleccookie/ffi-napi': 0.0.1
@@ -3169,24 +3095,6 @@
       - typescript
     dev: false
 
-<<<<<<< HEAD
-=======
-  /@initia/builder.js@0.2.5(eslint@8.57.1)(typescript@5.7.2):
-    resolution: {integrity: sha512-h/WeTZolh6yI8KUvfKvfOi8jAKdweOipRab2+V4BIJj0ZHozSZTZSWLz8fQGVl/+Ptjqa1cJg04rEudCJZ7yqg==}
-    engines: {node: '>=20'}
-    dependencies:
-      '@eleccookie/ffi-napi': 0.0.1
-      '@eleccookie/ref-napi': 0.0.2
-      '@mysten/bcs': 1.1.1
-      ref-struct-di: 1.1.1
-      typescript-eslint: 7.18.0(eslint@8.57.1)(typescript@5.7.2)
-    transitivePeerDependencies:
-      - eslint
-      - supports-color
-      - typescript
-    dev: false
-
->>>>>>> 8bf389a8
   /@initia/initia.js@0.2.23(typescript@5.7.2):
     resolution: {integrity: sha512-cMVO7vXg+7V28lmFgzJggYvGUguFaZEErLRRcdzYQLcNQ7mSyWGaVoOI7/fzW6YCkxmTXGoE6JJ2fxGzFCjaNQ==}
     engines: {node: '>=20'}
@@ -3237,7 +3145,6 @@
   /@isaacs/cliui@8.0.2:
     resolution: {integrity: sha512-O8jcjabXaleOG9DQ0+ARXWZBTfnP4WNAqzuiJK7ll44AmxGKv/J2M4TPjxjY3znBCfvBXFzucm1twdyFybFqEA==}
     engines: {node: '>=12'}
-<<<<<<< HEAD
     dependencies:
       string-width: 5.1.2
       string-width-cjs: /string-width@4.2.3
@@ -3254,24 +3161,6 @@
       '@sinclair/typebox': 0.27.8
     dev: true
 
-=======
-    dependencies:
-      string-width: 5.1.2
-      string-width-cjs: /string-width@4.2.3
-      strip-ansi: 7.1.0
-      strip-ansi-cjs: /strip-ansi@6.0.1
-      wrap-ansi: 8.1.0
-      wrap-ansi-cjs: /wrap-ansi@7.0.0
-    dev: true
-
-  /@jest/schemas@29.6.3:
-    resolution: {integrity: sha512-mo5j5X+jIZmJQveBKeS/clAueipV7KgiX1vMgCxam1RNYiqE1w62n0/tJJnHtjW8ZHcQco5gY85jA3mi0L+nSA==}
-    engines: {node: ^14.15.0 || ^16.10.0 || >=18.0.0}
-    dependencies:
-      '@sinclair/typebox': 0.27.8
-    dev: true
-
->>>>>>> 8bf389a8
   /@jridgewell/gen-mapping@0.3.5:
     resolution: {integrity: sha512-IzL8ZoEDIBRWEzlCcRhOaCupYyN5gdIK+Q6fbFdPDg6HqX6jpkItn7DFIpW9LQzXG6Df9sA7+OKnq0qlz/GaQg==}
     engines: {node: '>=6.0.0'}
@@ -4065,7 +3954,6 @@
 
   /@types/semver@7.5.8:
     resolution: {integrity: sha512-I8EUhyrgfLrcTkzV3TSsGyl1tSuPrEDzr0yd5m90UgNxQkyDXULk3b6MlQqTCpZpNtWe1K0hzclnZkTcLBe2UQ==}
-<<<<<<< HEAD
     dev: true
 
   /@types/throttle-debounce@5.0.2:
@@ -4080,22 +3968,6 @@
     resolution: {integrity: sha512-I4q9QU9MQv4oEOz4tAHJtNz1cwuLxn2F3xcc2iV5WdqLPpUnj30aUuxt1mAxYTG+oe8CZMV/+6rU4S4gRDzqtQ==}
     dev: true
 
-=======
-    dev: true
-
-  /@types/throttle-debounce@5.0.2:
-    resolution: {integrity: sha512-pDzSNulqooSKvSNcksnV72nk8p7gRqN8As71Sp28nov1IgmPKWbOEIwAWvBME5pPTtaXJAvG3O4oc76HlQ4kqQ==}
-    dev: true
-
-  /@types/tmp@0.2.6:
-    resolution: {integrity: sha512-chhaNf2oKHlRkDGt+tiKE2Z5aJ6qalm7Z9rlLdBwmOiAAf09YQvvoLXjWK4HWPF1xU/fqvMgfNfpVoBscA/tKA==}
-    dev: true
-
-  /@types/yargs-parser@21.0.3:
-    resolution: {integrity: sha512-I4q9QU9MQv4oEOz4tAHJtNz1cwuLxn2F3xcc2iV5WdqLPpUnj30aUuxt1mAxYTG+oe8CZMV/+6rU4S4gRDzqtQ==}
-    dev: true
-
->>>>>>> 8bf389a8
   /@types/yargs@17.0.33:
     resolution: {integrity: sha512-WpxBCKWPLr4xSsHgz511rFJAM+wS28w2zEO1QDNY5zM/S8ok70NNfztH0xwhqKyaK0OHCbN98LDAZuy1ctxDkA==}
     dependencies:
